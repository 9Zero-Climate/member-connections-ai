--- conflicted
+++ resolved
@@ -89,10 +89,5 @@
             investing \
             sea-requests-for-support \
             sea-events \
-<<<<<<< HEAD
             sea-ag \
-            cdr \
-            | npx pino-pretty
-=======
-            sea-ag
->>>>>>> 3f2a5fcd
+            cdr